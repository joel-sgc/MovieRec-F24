{% extends 'base.html' %}
{% block title %}MovieRec-f24{% endblock %}
{% block content %}
<<<<<<< HEAD
<main class="flex gap-4 flex-shrink-0 overflow-x-auto p-4">
  {% for movie in movies %}
    <div class="flex flex-col bg-white/10 rounded-2xl h-fit border-2 border-white/50 relative overflow-clip shrink-0">
      <img src="{{ movie['movie_image'] }}" class="rounded-2xl"/>
      <div class="absolute top-1/2 left-0 bg-gradient-to-b from-black/0 to-black/100 h-1/2 w-full flex justify-end flex-col gap-2 p-4">
        <h2 class="text-lg font-bold mt-4">{{ movie['movie_title'] }}</h2>
      </div>
    </div>
  {% endfor %}
</main>
=======

<!DOCTYPE html>
<html lang="en">
<head>
    <meta charset="UTF-8">
    <title>LAIC MovieRec</title>
    <meta name="viewport" content="width=device-width, initial-scale=1.0">
    <link rel="shortcut icon" href="{{ url_for('static', filename='favicon.ico') }}" type="image/x-icon">
    <script src="{{ url_for('static', filename='scripts/icons.js') }}"></script>
    <link rel="stylesheet" href="{{ url_for('static', filename='styles/mainPage.css') }}">
    <script src="https://cdn.tailwindcss.com"></script>
    <script>
        tailwind.config = {
            theme: {
                extend: {
                    colors: {
                        "primary": 'var(--primary)',
                        "primary-muted": "var(--primary-muted)",
                        "secondary": "var(--secondary)",
                        "secondary-muted": "var(--secondary-muted)",
                        "destructive": "var(--destructive)"
                    }
                }
            }
        }
    </script>
</head>

<body>
    <main>
         <section class="content container mx-auto p-6">
            <h1 class="text-2xl font-bold mb-6">Your Recent Movies</h1>
            <div class="col-span-7 flex flex-wrap gap-4">
                {% for movie in movies | reverse %} <!-- Display recent movies -->
                <a href="{{ url_for('movie_info', movie_id=movie['movie_id']) }}" class="flex flex-col bg-white/10 rounded-2xl h-fit border-2 border-white/50 relative overflow-clip shrink-0">
                    <img src="{{ movie['movie_image'] }}" alt="{{ movie['movie_title'] }}" class="rounded-2xl"/>
                    <div class="absolute top-1/2 left-0 bg-gradient-to-b from-black/0 to-black/100 h-1/2 w-full flex justify-end flex-col gap-2 p-4">
                        <h2 class="text-lg font-bold mt-4">{{ movie['movie_title'] }}</h2>
                        <!-- <p class="text-sm">{{ movie['year'] }} | Rating: {{ movie['movie_ratings'] }}</p> -->
                    </div>
                </a>
                {% endfor %}
            </div>
        </section>
    </main>
</body>

</html>

>>>>>>> deb0e564
{% endblock %}<|MERGE_RESOLUTION|>--- conflicted
+++ resolved
@@ -1,18 +1,6 @@
 {% extends 'base.html' %}
 {% block title %}MovieRec-f24{% endblock %}
 {% block content %}
-<<<<<<< HEAD
-<main class="flex gap-4 flex-shrink-0 overflow-x-auto p-4">
-  {% for movie in movies %}
-    <div class="flex flex-col bg-white/10 rounded-2xl h-fit border-2 border-white/50 relative overflow-clip shrink-0">
-      <img src="{{ movie['movie_image'] }}" class="rounded-2xl"/>
-      <div class="absolute top-1/2 left-0 bg-gradient-to-b from-black/0 to-black/100 h-1/2 w-full flex justify-end flex-col gap-2 p-4">
-        <h2 class="text-lg font-bold mt-4">{{ movie['movie_title'] }}</h2>
-      </div>
-    </div>
-  {% endfor %}
-</main>
-=======
 
 <!DOCTYPE html>
 <html lang="en">
@@ -62,5 +50,4 @@
 
 </html>
 
->>>>>>> deb0e564
 {% endblock %}