--- conflicted
+++ resolved
@@ -77,23 +77,15 @@
                 <x-settings-icon></x-settings-icon> Settings
               </li>
             </a>
-<<<<<<< HEAD
-            <!-- <a href="/playlists">
-=======
             <a href="/search">
               <li>
                 <x-star-icon></x-star-icon> Search
               </li>
             </a>
             <a href="/watchlist">
->>>>>>> ac939007
               <li>
                 <x-heart-icon></x-heart-icon> Watchlist
               </li>
-<<<<<<< HEAD
-            </a>  -->
-            <!-- <a href="/completed">
-=======
             </a>
             <!-- <a href="/watchlist">
               <li>
@@ -101,7 +93,6 @@
               </li>
             </a>
             <a href="/completed">
->>>>>>> ac939007
               <li>
                 <x-plus-check-icon></x-plus-check-icon> Completed
               </li>
