--- conflicted
+++ resolved
@@ -70,90 +70,10 @@
 </head>
 <body class="min-h-[100vh] flex">
   {% if auth['is_authenticated'] %}
-<<<<<<< HEAD
     <nav class="h-[100vh] border-r-2 border-white/20 sticky left-0 top-0 flex flex-col flex-shrink-0 p-2 md:p-4 lg:p-8">
       <!-- BRANDING -->
       <div class="grid md:grid-cols-[48px_1fr] md:gap-2">
         <img src="{{ url_for('static', filename='logo.png') }}" alt="LAIC MovieRec Logo" class="size-12"/>
-=======
-    
-    <aside class="col-span-2 p-10 border-x border-gray-500">
-      <nav class="flex flex-col h-full">
-        <div class="grid grid-cols-[48px_1fr] gap-2 color-white font-bold">
-          <img src="{{ url_for('static', filename='logo.png') }}" alt="LAIC Logo" class="size-12 row-span-2">
-          <span class="col-span-1 text-[20px] leading-5">LAIC</span>
-          <span class="col-span-1 text-[20px] leading-5">MovieRec</span>
-        </div>
-    
-        <div class="flex-1 flex flex-col gap-12 mt-24 font-semibold [&_ul_span]:mb-2 [&_ul_span]:text-gray-400 [&>ul>a.active]:text-primary [&>ul>a]:relative [&>ul>a:hover]:underline">
-          <ul class="flex flex-col [&>a]:py-1.5 [&>a>li]:grid [&>a>li]:grid-cols-[24px_1fr] [&>a>li]:gap-3">
-            <span>Menu</span>
-            <a href="/">
-              <li>
-                <x-home-icon></x-home-icon> Home
-              </li>
-            </a>
-            <a href="/discover?username=your_username">
-              <li>
-                <x-compass-icon></x-compass-icon> Discover
-              </li>
-            </a>
-          </ul>
-    
-          <ul class="flex flex-col [&>a]:py-1.5 [&>a>li]:grid [&>a>li]:grid-cols-[24px_1fr] [&>a>li]:gap-3">
-            <span>Library</span>
-    
-            <a href="/recent">
-              <li>
-                <x-clock3-icon></x-clock3-icon> Recent
-              </li>
-            </a>
-            <a href="/top">
-              <li>
-                <x-star-icon></x-star-icon> Top Rated
-              </li>
-            </a>
-            <a href="/playlists">
-              <li>
-                <x-heart-icon></x-heart-icon> Playlists
-              </li>
-            </a>
-            <a href="/watchlist">
-              <li>
-                <x-plus-square-icon></x-plus-square-icon> Watchlist
-              </li>
-            </a>
-            <a href="/completed">
-              <li>
-                <x-plus-check-icon></x-plus-check-icon> Completed
-              </li>
-            </a>
-          </ul>
-    
-          <ul class="mt-auto flex flex-col [&>a]:py-1.5 [&>a>li]:grid [&>a>li]:grid-cols-[24px_1fr] [&>a>li]:gap-3">
-            <span>General</span>
-    
-            <a href="/profile">
-              <li>
-                <x-settings-icon></x-settings-icon> Settings
-              </li>
-            </a>
-    
-            <a href="/logout">
-              <li>
-                <x-log-out-icon></x-log-out-icon> Logout
-              </li>
-            </a>
-          </ul>
-        </div>
-      </nav>
-    </aside>
-    <script>
-      const pathname = window.location.pathname;
-      document.querySelector(`[href="${pathname}"]`).classList.add('active');
-    </script>
-  {% endif %}
->>>>>>> deb0e564
 
         <h1 class="text-base font-bold hidden md:block">
           LAIC<br/> 
