--- conflicted
+++ resolved
@@ -34,11 +34,7 @@
         <header>
             <nav class="center">
                 <a href="{{ url_for('home') }}" class="logo">
-<<<<<<< HEAD
-                    <img src="{{ url_for('static', filename='logo.png') }}" alt="Logo">
-=======
                     <img src="{{ url_for('static', filename='favicon.ico') }}" alt="Logo">
->>>>>>> ac939007
                 </a>
             </nav>
         </header>
