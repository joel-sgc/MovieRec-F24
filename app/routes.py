from flask import request, jsonify, render_template, redirect, url_for, flash, abort
from flask_login import login_required, current_user, login_user, logout_user  # type: ignore
from werkzeug.security import check_password_hash
from datetime import datetime
from model.scraping import scrape_letterboxd_movie, scrape_letterboxd, scrape_recommended_movies, search_movies_from_csv
from model.main import get_recommendations
import csv
from math import ceil


# from model.main import get_recommendations

import sys

sys.path.append("..")

from app.functions.movie_recommender import movie_recommendation
from app.db_models.user import User
from app.db_models.password_reset_token import PasswordResetToken as Pass
from app.db_models.movie import Movie, SavedMovies
from app.db_models.movie_rating import MovieRating

from app.functions.user_actions import (
    scrape_user_ratings,
    create_user,
    update_password,
    send_password_reset_email,
    update_user,
)
from app import db


def init_routes(app):
    @app.route("/")
    @login_required
    def home():
        return render_template("index.html", movies=User.get_rated_movies(current_user))

    @app.route("/discover", methods=["GET", "POST"])
    def discover():
        recommendations = []  # Initialize an empty list for recommendations
        if request.method == "POST":
            data = request.form
            username = data.get("username")
            accuracy = float(data.get("accuracy", 0.01))
            number_recs = int(data.get("number_recs", 10))
            obscureness = int(data.get("obscureness", 9))

            # Ensure the username is provided
            if not username:
                return jsonify({"error": "Username is required"}), 400

            try:
                # Get recommendations and extract only the film IDs
                recommendation_dicts = get_recommendations(
                    username, accuracy, number_recs, obscureness
                )
                recommendation_slugs = [rec["film_id"] for rec in recommendation_dicts]

                # Scrape data for each recommended movie using just the film_id
                recommendations = scrape_recommended_movies(recommendation_slugs)

            except Exception as e:
                print(f"Error generating recommendations: {e}")
                return jsonify({"error": "Failed to generate recommendations"}), 500

        return render_template(
            "discover.html", recommendations=recommendations, username=current_user.username
        )

    @app.route('/search', methods=['GET', 'POST'])
    def search():
<<<<<<< HEAD
        search_results = []
        query = request.form.get("query") if request.method == "POST" else ""

        # Read movies from CSV
        movies = []
        with open("model/data/movies.csv", "r") as csvfile:
            reader = csv.DictReader(csvfile)
            for row in reader:
                movies.append(row)

        # Filter movies if there's a search query
        if query:
            search_results = [
                movie
                for movie in movies
                if query.lower() in movie["movie_title"].lower()
                or query.lower() in movie["genres"].lower()

            ]

        return render_template("search.html", search_results=search_results, query=query)

    # @app.route("/popular", methods=["GET"])
    # def popular():
    #     return render_template("popular.html")  # TODO
=======
        query = request.args.get('query', '')
        page = int(request.args.get('page', 1))
        items_per_page = 5

        # Fetch movies based on the query
        all_movies = search_movies_from_csv(query)  # Function to filter movies from CSV
        total_movies = len(all_movies)
        total_pages = (total_movies + items_per_page - 1) // items_per_page

        # Paginate the movies
        start = (page - 1) * items_per_page
        end = start + items_per_page
        paginated_movies = all_movies[start:end]

        return render_template(
            'search.html',
            query=query,
            search_results=paginated_movies,
            page=page,
            total_pages=total_pages
        )
>>>>>>> ac939007

    @app.route("/recent", methods=["GET"])
    def recent():
        return render_template("recent.html", movies=User.get_rated_movies(current_user))

    @app.route("/movie_info/<movie_id>", methods=["GET"])
    def movie_info(movie_id):
        try:
            print("movie_id:", movie_id)

            movie_data = scrape_letterboxd_movie(movie_id)
            imdb_link = movie_data.get("imdb_link")
            if not movie_data or not movie_data.get("title"):
                return render_template("error.html", error="Movie data not found")
            print("Final movie data:", movie_data)
<<<<<<< HEAD
            return render_template("movie_info.html", movie=movie_data, imdb_link=imdb_link)
=======
            return render_template("movie_info.html", movie=movie_data, movie_id=movie_id)
>>>>>>> ac939007
        except Exception as e:
            print(e)
            print("movie_id:", movie_id)
            return render_template("error.html", error=e, movie_id=movie_id)

    @app.route("/watchlist", methods=["GET"])
    def saved_movies():
        sort_by = request.args.get("sort", "recent")  # Default sort is "recent"

        # Fetch saved movies for the current user
        saved_movies_query = (
            db.session.query(SavedMovies)
            .filter(SavedMovies.user_id == current_user.id)
        )

        # Apply sorting
        if sort_by == "alphabetical":
            saved_movies_query = saved_movies_query.order_by(SavedMovies.movie_title.asc())
        else:  # Default sorting by most recent
            saved_movies_query = saved_movies_query.order_by(SavedMovies.movie_id.desc())

        saved_movies = saved_movies_query.all()

        return render_template(
            "watchlist.html", saved_movies=saved_movies, sort_by=sort_by
        )
    
    @app.route("/save_movie/<movie_id>", methods=["POST"])
    def save_movie(movie_id):
        # Check if the movie is already saved by the user
        existing_saved_movie = (
            db.session.query(SavedMovies)
            .filter_by(user_id=current_user.id, movie_id=movie_id)
            .first()
        )
        if existing_saved_movie:
            flash("This movie is already saved!", "info")
            return redirect(url_for("movie_info", movie_id=movie_id))

        # Fetch movie data (e.g., from an API or scrape function)
        movie_data = scrape_letterboxd_movie(movie_id)
        if not movie_data:
            flash("Failed to save movie. Please try again.", "error")
            return redirect(url_for("movie_info", movie_id=movie_id))

        # Create a new SavedMovies entry
        new_saved_movie = SavedMovies(
            movie_id=movie_id,
            user_id=current_user.id,
            movie_title=movie_data.get("title"),
            movie_image=movie_data.get("movie_image"),
        )
        db.session.add(new_saved_movie)
        db.session.commit()

        flash("Movie saved successfully!", "success")
        return redirect(url_for("movie_info", movie_id=movie_id))


    # ================== Authentication Related ==================
    @app.route("/profile")
    @login_required
    def profile():
        return render_template("profile.html")

    @app.route("/profile", methods=["POST"])
    @login_required
    def profile_post():
        email = request.form.get("email")
        username = request.form.get("username")
        letterboxd = request.form.get("letterboxd")
        image = request.files.get("pfp", None)

        # Save Image
        if image:
            current_user.upload_image(image)

        # Update User
        update_user(current_user, username, email, letterboxd)

        return redirect(url_for("profile"))

    @app.route("/profile", methods=["DELETE"])
    @login_required
    def delete_image():
        User.get_by_email(current_user.email).delete_image()
        return jsonify({"Status": 200, "Message": "Image deleted successfully"})

    @app.route("/scrape-letterboxd", methods=["POST"])
    @login_required
    def scrape_letterboxd():
        scrape_user_ratings(current_user)
        db.session.commit()

        return redirect(url_for("home"))

    @app.route("/signup")
    def signup():
        return render_template("signup.html")

    @app.route("/signup", methods=["POST"])
    def signup_post():
        email = request.form.get("email")
        username = request.form.get("username")
        letterboxd = request.form.get("letterboxd")
        password = request.form.get("password")

        # Check if user already exists
        does_user_exist = User.get_by_email(email)
        if does_user_exist:
            flash("Error: Email address already exists")
            return redirect(url_for("signup"))

        # Create User
        new_user = create_user(email, username, password, letterboxd)

        # Scrape User Ratings, this function adds the ratings to the user object and DB
        scrape_user_ratings(new_user)

        db.session.add(new_user)
        db.session.commit()

        return redirect(url_for("login"))

    @app.route("/login")
    def login():
        return render_template("login.html")

    @app.route("/login", methods=["POST"])
    def login_post():
        email = request.form.get("email")
        password = request.form.get("password")
        remember = True if request.form.get("remember") else False

        # Check if user exists
        user = User.get_by_email(email)
        if not user:
            flash("Error: Please check your login details and try again.")
            return redirect(url_for("login"))

        # Check if password is correct
        if not check_password_hash(user.password, password):
            flash("Error: Please check your login details and try again.")
            return redirect(url_for("login"))

        # While we're at it, check if there are any expired reset tokens
        # If we find any, delete them
        token = user.reset_token
        if token is not None and token.expires_at < datetime.now():
            Pass.delete_reset_token(token)

        login_user(user, remember=remember)
        return redirect(url_for("home"))

    @app.route("/logout")
    @login_required
    def logout():
        logout_user()
        return redirect(url_for("login"))

    @app.route("/reset-password")
    def reset_password():
        return render_template("reset-password.html")

    @app.route("/reset-password", methods=["POST"])
    def reset_password_post():
        email = request.form.get("email")

        # Check if user exists
        user = User.get_by_email(email)
        if user is None:
            flash("Error: User not found.")
            return redirect(url_for("reset_password"))

        reset_token = []

        # Check if there is already a reset password token
        # If there is, delete the existing one and create a new one
        if not user.reset_token:
            reset_token.append(Pass.create_reset_token(user))
        elif user.reset_token:
            if user.reset_token.expires_at > datetime.now():
                Pass.delete_reset_token(user.reset_token)
                reset_token.append(Pass.create_reset_token(user))
            elif user.reset_token.expires_at < datetime.now():
                reset_token.append(Pass.create_reset_token(user))

        db.session.add(reset_token[0])
        db.session.commit()

        # send_password_reset_email(user, reset_token[0])
        flash("Password reset email sent successfully.")
        return redirect(url_for("reset_password"))

    @app.route("/reset-password-token", methods=["POST"])
    def reset_password_token_post():
        token = request.form.get("reset-token")
        new_password = request.form.get("password")

        reset_token = Pass.get_reset_token(token)

        # Check if token exists
        if not reset_token:
            flash("Error: Token not found.")
            return redirect(url_for("reset_password"))

        # Check if token is expired
        if reset_token.expires_at < datetime.now():
            flash("Error: Token has expired.")
            return redirect(url_for("reset_password"))

        # Update user password
        update_password(reset_token.user, new_password)
        Pass.delete_reset_token(reset_token)

        flash("Password updated successfully.")
        return redirect(url_for("login"))

    # ================== Authentication Related ==================<|MERGE_RESOLUTION|>--- conflicted
+++ resolved
@@ -70,7 +70,6 @@
 
     @app.route('/search', methods=['GET', 'POST'])
     def search():
-<<<<<<< HEAD
         search_results = []
         query = request.form.get("query") if request.method == "POST" else ""
 
@@ -91,26 +90,6 @@
 
             ]
 
-        return render_template("search.html", search_results=search_results, query=query)
-
-    # @app.route("/popular", methods=["GET"])
-    # def popular():
-    #     return render_template("popular.html")  # TODO
-=======
-        query = request.args.get('query', '')
-        page = int(request.args.get('page', 1))
-        items_per_page = 5
-
-        # Fetch movies based on the query
-        all_movies = search_movies_from_csv(query)  # Function to filter movies from CSV
-        total_movies = len(all_movies)
-        total_pages = (total_movies + items_per_page - 1) // items_per_page
-
-        # Paginate the movies
-        start = (page - 1) * items_per_page
-        end = start + items_per_page
-        paginated_movies = all_movies[start:end]
-
         return render_template(
             'search.html',
             query=query,
@@ -118,7 +97,6 @@
             page=page,
             total_pages=total_pages
         )
->>>>>>> ac939007
 
     @app.route("/recent", methods=["GET"])
     def recent():
@@ -134,11 +112,7 @@
             if not movie_data or not movie_data.get("title"):
                 return render_template("error.html", error="Movie data not found")
             print("Final movie data:", movie_data)
-<<<<<<< HEAD
-            return render_template("movie_info.html", movie=movie_data, imdb_link=imdb_link)
-=======
             return render_template("movie_info.html", movie=movie_data, movie_id=movie_id)
->>>>>>> ac939007
         except Exception as e:
             print(e)
             print("movie_id:", movie_id)
