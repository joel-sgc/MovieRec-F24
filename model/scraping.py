--- conflicted
+++ resolved
@@ -71,17 +71,9 @@
     )
 
 
-<<<<<<< HEAD
-# Sample use
-# username = input("Please type your letterboxd username : ")
-# print(f"Now scraping : {username}")
-# df = scrape_and_make_dataframe(username.strip())
-# print(df)
-=======
 if __name__ == "__main__":
     # Sample use
     username = input("Please type your letterboxd username : ")
     print(f"Now scraping : {username}")
     df = scrape_and_make_dataframe(username.strip())
-    print(df)
->>>>>>> b8bd2305
+    print(df)