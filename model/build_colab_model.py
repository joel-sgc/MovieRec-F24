import pandas as pd
import numpy as np
import random
from surprise import BaselineOnly

from surprise import Dataset
from surprise import Reader


def build_colab_model(df, user_data, model_type: str):
    """
    Method to build the collaborative based filtering model
    Takes in
    df : pd.dataframe, the dataframe of all the movies we're recommending
    user_data : pd.dataframe, the dataframe with all the users data

    returns
    algo : the SVD algorithm
    """

    # Set random seed so that returned recs are always the same for same user with same ratings
    # Not necessary, but good for testing because we want to make sure all movie recs are the
    # same between runs
    my_seed = 7
    random.seed(my_seed)
    np.random.seed(my_seed)

    """ Based on how "accurate" the user wants the model to be is how much data we use.
    accuracy ranges from 0 < accuracy <= 1. Where the number is the percentage of the
    Dataset that we use to recommend movies. Default is set to 0.1 which gives good enough
    recommendations, but doesn't take too long """

    # concatenate all of the ratings with the users ratings
    df = pd.concat([df, user_data[["user_name", "film_id", "rating"]]], axis=0, ignore_index=True)

    # user_data is now in the main movie df so we don't need it, i.e. delete it
    del user_data

    # Load all of the data into the surprise Dataset library using the scale from
    # 1 to 10, 1 being a .5 star rating and 10 being a 5 star rating
    reader = Reader(rating_scale=(1, 10))

    # We now load the data from the dataframe into a scikit-learn Dataset object
    # This allows it be used by SVD
    data = Dataset.load_from_df(df[["user_name", "film_id", "rating"]], reader)

<<<<<<< HEAD
    # Load the model if a valid argument
    if model_type.lower() == "svd":
        # Initialize the singular value decomposition from scikit-learn surprise library.
        from surprise import SVD

        algo = SVD()
    elif model_type.lower() == "baseline":
        # Initialize the BaseLineOnly model from scikit-learn surprise library.
        from surprise import BaselineOnly

        algo = BaselineOnly()
    else:
        # You can only run the model with two types, SVD and BaseLine
        # so if the type is invalid throw an error.
        raise ValueError("Invalid model type. Choose 'SVD' or 'BaseLine'.")
=======
    # Initialize the singular value decomposition from scikit-learn surprise library.
    # algo = SVD()
    algo = BaselineOnly()
>>>>>>> 8b340037

    # Fit the SVD algorithm onto the combined full-dataset with the users data
    trainingSet = data.build_full_trainset()
    algo.fit(trainingSet)

    # Return the trained SVD algorithm
    return algo, df


# Sample use case
if __name__ == "__main__":
    # just using sample accuracy and user data, for proof of concept
    accuracy = 0.05
    size_of_all_users_ratings = 1459852
    df = pd.read_csv(
        "model/data/all_users_ratings.csv.gz",
        compression="gzip",
        nrows=int(size_of_all_users_ratings * accuracy),
    )
    user_data = pd.read_csv("model/data/sample_user_data.csv")
    algo, _ = build_colab_model(df, user_data, "SVD")
    print(f"algo = {algo}")<|MERGE_RESOLUTION|>--- conflicted
+++ resolved
@@ -44,7 +44,6 @@
     # This allows it be used by SVD
     data = Dataset.load_from_df(df[["user_name", "film_id", "rating"]], reader)
 
-<<<<<<< HEAD
     # Load the model if a valid argument
     if model_type.lower() == "svd":
         # Initialize the singular value decomposition from scikit-learn surprise library.
@@ -60,11 +59,6 @@
         # You can only run the model with two types, SVD and BaseLine
         # so if the type is invalid throw an error.
         raise ValueError("Invalid model type. Choose 'SVD' or 'BaseLine'.")
-=======
-    # Initialize the singular value decomposition from scikit-learn surprise library.
-    # algo = SVD()
-    algo = BaselineOnly()
->>>>>>> 8b340037
 
     # Fit the SVD algorithm onto the combined full-dataset with the users data
     trainingSet = data.build_full_trainset()
